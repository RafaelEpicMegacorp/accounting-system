import axios from 'axios';
import { Client } from './clientService';

// Types
export type InvoiceStatus = 'DRAFT' | 'SENT' | 'PAID' | 'OVERDUE' | 'CANCELLED';
export type Currency = 'USD' | 'EUR' | 'GBP' | 'BTC' | 'ETH';

export interface Invoice {
  id: string;
  orderId?: string;
  clientId: string;
  companyId: string;
  invoiceNumber: string;
  amount: number;
<<<<<<< HEAD
  currency: Currency;
=======
  currency: string;
>>>>>>> 45dea5c7
  issueDate: string;
  dueDate: string;
  sentDate?: string;
  paidDate?: string;
  status: InvoiceStatus;
  notes?: string;
  pdfPath?: string;
  notes?: string;
  createdAt: string;
  updatedAt: string;
}

export interface InvoiceWithRelations extends Invoice {
  client: {
    id: string;
    name: string;
    email: string;
    company?: string;
  };
<<<<<<< HEAD
  company: {
    id: string;
    name: string;
    email: string;
  };
=======
>>>>>>> 45dea5c7
  order?: {
    id: string;
    description: string;
    frequency: string;
  };
  items?: InvoiceItem[];
}

export interface InvoiceDetail extends Invoice {
  client: {
    id: string;
    name: string;
    email: string;
    company?: string;
    phone?: string;
    address?: string;
  };
  order?: {
    id: string;
    description: string;
    frequency: string;
    status: string;
  };
}

export interface InvoiceItem {
  id: string;
  invoiceId: string;
  serviceId?: string;
  name: string;
  description?: string;
  quantity: number;
  unitPrice: number;
  amount: number;
  createdAt: string;
}

export interface InvoiceFormData {
  clientId: string;
  companyId: string;
  orderId?: string;
  amount: number;
<<<<<<< HEAD
  currency?: Currency;
  issueDate: string;
  dueDate: string;
  notes?: string;
  items?: Array<{
    serviceId?: string;
    name: string;
    description?: string;
    quantity: number;
    unitPrice: number;
  }>;
=======
  currency?: string;
  issueDate: string;
  dueDate: string;
  notes?: string;
>>>>>>> 45dea5c7
}

export interface InvoiceListResponse {
  invoices: InvoiceWithRelations[];
  pagination: {
    currentPage: number;
    totalPages: number;
    totalCount: number;
    limit: number;
    hasNextPage: boolean;
    hasPreviousPage: boolean;
  };
}

export interface InvoiceSearchParams {
  page?: number;
  limit?: number;
  search?: string;
  clientId?: string;
  orderId?: string;
  status?: InvoiceStatus;
  sortBy?: string;
  sortOrder?: 'asc' | 'desc';
}

export interface InvoiceStatistics {
  total: number;
  draft: number;
  sent: number;
  paid: number;
  overdue: number;
  cancelled: number;
  totalAmount: number;
  paidAmount: number;
  overdueAmount: number;
}

// API base URL
const API_BASE_URL = import.meta.env.VITE_API_URL || 'http://localhost:3001';

// Create axios instance
const api = axios.create({
  baseURL: API_BASE_URL,
  timeout: 10000,
});

// Add token interceptor
api.interceptors.request.use((config) => {
  const token = localStorage.getItem('auth_token');
  if (token) {
    config.headers.Authorization = `Bearer ${token}`;
  }
  return config;
});

// Invoice service
export const invoiceService = {
  /**
   * Get invoices with pagination and search
   */
  async getInvoices(params: InvoiceSearchParams = {}): Promise<InvoiceListResponse> {
    const response = await api.get('/api/invoices', { params });
    return response.data.data;
  },

  /**
   * Get single invoice by ID
   */
  async getInvoice(id: string): Promise<InvoiceDetail> {
    const response = await api.get(`/api/invoices/${id}`);
    return response.data.data.invoice;
  },

  /**
   * Create new manual invoice
   */
  async createInvoice(invoiceData: InvoiceFormData): Promise<Invoice> {
    const response = await api.post('/api/invoices', invoiceData);
    return response.data.data.invoice;
  },

  /**
   * Generate invoice from order
   */
  async generateInvoiceFromOrder(orderId: string): Promise<Invoice> {
    const response = await api.post(`/api/invoices/generate/${orderId}`);
    return response.data.data.invoice;
  },

  /**
   * Update invoice status only
   */
  async updateInvoiceStatus(id: string, status: InvoiceStatus): Promise<Invoice> {
    const response = await api.patch(`/api/invoices/${id}/status`, { status });
    return response.data.data.invoice;
  },

  /**
   * Delete draft invoice
   */
  async deleteInvoice(id: string): Promise<void> {
    await api.delete(`/api/invoices/${id}`);
  },

  /**
   * Download invoice as PDF
   */
  async downloadInvoicePdf(id: string): Promise<Blob> {
    const response = await api.get(`/api/invoices/${id}/pdf`, {
      responseType: 'blob',
    });
    return response.data;
  },

  /**
   * Send invoice via email
   */
  async sendInvoiceEmail(id: string): Promise<{ emailSent: boolean; sentTo: string; invoice: Invoice }> {
    const response = await api.post(`/api/invoices/${id}/send`);
    return response.data.data;
  },

  /**
   * Send payment reminder email
   */
  async sendPaymentReminder(id: string, reminderType: 'before_due' | 'due_today' | 'overdue'): Promise<{ reminderSent: boolean; sentTo: string; reminderType: string }> {
    const response = await api.post(`/api/invoices/${id}/reminder`, { reminderType });
    return response.data.data;
  },

  /**
   * Get invoice statistics for dashboard
   */
  async getInvoiceStatistics(): Promise<InvoiceStatistics> {
    const response = await api.get('/api/invoices/statistics');
    return response.data.data;
  },
};

// Utility functions
export const getStatusOptions = (): Array<{ value: InvoiceStatus; label: string; color: string }> => [
  { value: 'DRAFT', label: 'Draft', color: 'default' },
  { value: 'SENT', label: 'Sent', color: 'info' },
  { value: 'PAID', label: 'Paid', color: 'success' },
  { value: 'OVERDUE', label: 'Overdue', color: 'error' },
  { value: 'CANCELLED', label: 'Cancelled', color: 'warning' },
];

export const getStatusDisplayText = (status: InvoiceStatus): string => {
  const statusOption = getStatusOptions().find(option => option.value === status);
  return statusOption?.label || status;
};

export const getStatusColor = (status: InvoiceStatus): 'default' | 'info' | 'success' | 'error' | 'warning' => {
  const statusOption = getStatusOptions().find(option => option.value === status);
  return (statusOption?.color as 'default' | 'info' | 'success' | 'error' | 'warning') || 'default';
};

<<<<<<< HEAD
export const formatCurrency = (amount: number, currency: Currency = 'USD'): string => {
=======
export const formatCurrency = (amount: number, currency: string = 'USD'): string => {
>>>>>>> 45dea5c7
  return new Intl.NumberFormat('en-US', {
    style: 'currency',
    currency: currency,
  }).format(amount);
};

export const getCurrencyOptions = (): Array<{ value: Currency; label: string; symbol: string }> => [
  { value: 'USD', label: 'US Dollar', symbol: '$' },
  { value: 'EUR', label: 'Euro', symbol: '€' },
  { value: 'GBP', label: 'British Pound', symbol: '£' },
  { value: 'BTC', label: 'Bitcoin', symbol: '₿' },
  { value: 'ETH', label: 'Ethereum', symbol: 'Ξ' },
];

export const formatDate = (date: string): string => {
  return new Date(date).toLocaleDateString('en-US', {
    year: 'numeric',
    month: 'short',
    day: 'numeric',
  });
};

export const formatDateTime = (date: string): string => {
  return new Date(date).toLocaleDateString('en-US', {
    year: 'numeric',
    month: 'short',
    day: 'numeric',
    hour: '2-digit',
    minute: '2-digit',
  });
};

export const isOverdue = (invoice: Invoice): boolean => {
  if (invoice.status !== 'SENT') return false;
  const now = new Date();
  const dueDate = new Date(invoice.dueDate);
  return dueDate < now;
};

export const getDaysUntilDue = (invoice: Invoice): number => {
  const now = new Date();
  const dueDate = new Date(invoice.dueDate);
  const diffTime = dueDate.getTime() - now.getTime();
  return Math.ceil(diffTime / (1000 * 60 * 60 * 24));
};

export const getDueDateStatus = (invoice: Invoice): {
  text: string;
  color: 'success' | 'warning' | 'error' | 'info';
} => {
  if (invoice.status === 'PAID') {
    return { text: 'Paid', color: 'success' };
  }
  
  if (invoice.status === 'DRAFT') {
    return { text: 'Draft', color: 'info' };
  }
  
  if (invoice.status === 'CANCELLED') {
    return { text: 'Cancelled', color: 'warning' };
  }

  const daysUntilDue = getDaysUntilDue(invoice);
  
  if (daysUntilDue < 0) {
    return { text: `${Math.abs(daysUntilDue)} days overdue`, color: 'error' };
  } else if (daysUntilDue === 0) {
    return { text: 'Due today', color: 'warning' };
  } else if (daysUntilDue <= 3) {
    return { text: `Due in ${daysUntilDue} days`, color: 'warning' };
  } else {
    return { text: `Due in ${daysUntilDue} days`, color: 'info' };
  }
};

export const canDeleteInvoice = (invoice: Invoice): boolean => {
  return invoice.status === 'DRAFT';
};

export const canUpdateStatus = (invoice: Invoice, newStatus: InvoiceStatus): boolean => {
  const currentStatus = invoice.status;
  
  // Define allowed status transitions
  const allowedTransitions: Record<InvoiceStatus, InvoiceStatus[]> = {
    DRAFT: ['SENT', 'CANCELLED'],
    SENT: ['PAID', 'OVERDUE', 'CANCELLED'],
    PAID: [], // Paid invoices cannot change status
    OVERDUE: ['PAID', 'CANCELLED'],
    CANCELLED: [], // Cancelled invoices cannot change status
  };
  
  return allowedTransitions[currentStatus]?.includes(newStatus) || false;
};

export const getNextAllowedStatuses = (invoice: Invoice): InvoiceStatus[] => {
  const currentStatus = invoice.status;
  
  const allowedTransitions: Record<InvoiceStatus, InvoiceStatus[]> = {
    DRAFT: ['SENT', 'CANCELLED'],
    SENT: ['PAID', 'OVERDUE', 'CANCELLED'],
    PAID: [],
    OVERDUE: ['PAID', 'CANCELLED'],
    CANCELLED: [],
  };
  
  return allowedTransitions[currentStatus] || [];
};

export default invoiceService;<|MERGE_RESOLUTION|>--- conflicted
+++ resolved
@@ -12,11 +12,7 @@
   companyId: string;
   invoiceNumber: string;
   amount: number;
-<<<<<<< HEAD
-  currency: Currency;
-=======
   currency: string;
->>>>>>> 45dea5c7
   issueDate: string;
   dueDate: string;
   sentDate?: string;
@@ -24,7 +20,6 @@
   status: InvoiceStatus;
   notes?: string;
   pdfPath?: string;
-  notes?: string;
   createdAt: string;
   updatedAt: string;
 }
@@ -36,14 +31,6 @@
     email: string;
     company?: string;
   };
-<<<<<<< HEAD
-  company: {
-    id: string;
-    name: string;
-    email: string;
-  };
-=======
->>>>>>> 45dea5c7
   order?: {
     id: string;
     description: string;
@@ -86,8 +73,7 @@
   companyId: string;
   orderId?: string;
   amount: number;
-<<<<<<< HEAD
-  currency?: Currency;
+  currency?: string;
   issueDate: string;
   dueDate: string;
   notes?: string;
@@ -98,12 +84,6 @@
     quantity: number;
     unitPrice: number;
   }>;
-=======
-  currency?: string;
-  issueDate: string;
-  dueDate: string;
-  notes?: string;
->>>>>>> 45dea5c7
 }
 
 export interface InvoiceListResponse {
@@ -262,11 +242,7 @@
   return (statusOption?.color as 'default' | 'info' | 'success' | 'error' | 'warning') || 'default';
 };
 
-<<<<<<< HEAD
-export const formatCurrency = (amount: number, currency: Currency = 'USD'): string => {
-=======
 export const formatCurrency = (amount: number, currency: string = 'USD'): string => {
->>>>>>> 45dea5c7
   return new Intl.NumberFormat('en-US', {
     style: 'currency',
     currency: currency,
